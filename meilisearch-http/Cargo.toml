--- conflicted
+++ resolved
@@ -4,11 +4,7 @@
 edition = "2021"
 license = "MIT"
 name = "meilisearch-http"
-<<<<<<< HEAD
-version = "0.26.1"
-=======
 version = "0.27.0"
->>>>>>> 5337bdb9
 
 [[bin]]
 name = "meilisearch"
